name = "ChainRulesCore"
uuid = "d360d2e6-b24c-11e9-a2a3-2a2ae2dbcce4"
<<<<<<< HEAD
version = "1.14.0"
=======
version = "1.15.6"
>>>>>>> 9c8fcd22

[deps]
Compat = "34da2185-b29b-5c13-b0c7-acf172513d20"
LinearAlgebra = "37e2e46d-f89d-539d-b4ee-838fcccc9c8e"
SparseArrays = "2f01184e-e22b-5df5-ae63-d93ebab69eaf"

[compat]
BenchmarkTools = "0.5"
Compat = "2, 3, 4"
FiniteDifferences = "0.10"
OffsetArrays = "1"
StaticArrays = "0.11, 0.12, 1"
julia = "1.6"

[extras]
BenchmarkTools = "6e4b80f9-dd63-53aa-95a3-0cdb28fa8baf"
FiniteDifferences = "26cc04aa-876d-5657-8c51-4c34ba976000"
OffsetArrays = "6fe1bfb0-de20-5000-8ca7-80f57d26f881"
StaticArrays = "90137ffa-7385-5640-81b9-e52037218182"
Test = "8dfed614-e22c-5e08-85e1-65c5234f0b40"

[targets]
test = ["Test", "BenchmarkTools", "FiniteDifferences", "OffsetArrays", "StaticArrays"]<|MERGE_RESOLUTION|>--- conflicted
+++ resolved
@@ -1,10 +1,6 @@
 name = "ChainRulesCore"
 uuid = "d360d2e6-b24c-11e9-a2a3-2a2ae2dbcce4"
-<<<<<<< HEAD
-version = "1.14.0"
-=======
 version = "1.15.6"
->>>>>>> 9c8fcd22
 
 [deps]
 Compat = "34da2185-b29b-5c13-b0c7-acf172513d20"
